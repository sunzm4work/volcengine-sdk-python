--- conflicted
+++ resolved
@@ -3,11 +3,7 @@
 from setuptools import setup, find_packages  # noqa: H301
 
 NAME = "volcengine-python-sdk"
-<<<<<<< HEAD
-VERSION = "1.0.57"
-=======
-VERSION = "1.0.59"
->>>>>>> 5a059635
+VERSION = "1.0.60"
 # To install the library, run the following
 #
 # python setup.py install
